--- conflicted
+++ resolved
@@ -47,11 +47,7 @@
     "codecov": "^3.1.0",
     "eslint": "^5.6.0",
     "eslint-config-lifion": "^1.0.0",
-<<<<<<< HEAD
-    "husky": "^0.14.3",
-=======
     "husky": "^1.0.1",
->>>>>>> 780dded4
     "jest": "^23.6.0",
     "jest-junit-reporter": "^1.1.0",
     "jsdoc-to-markdown": "^4.0.1",
