'use strict';

const retry = require('async-retry');
const { Kinesis } = require('aws-sdk');

const privateData = new WeakMap();

function internal(instance) {
  if (!privateData.has(instance)) privateData.set(instance, {});
  return privateData.get(instance);
}

function shouldBailRetry(err) {
  const { code } = err;
  return (
    code === 'MissingParameter' ||
    code === 'MissingRequiredParameter' ||
    code === 'MultipleValidationErrors' ||
    code === 'UnexpectedParameter' ||
    code === 'ValidationException'
  );
}

class KinesisClient {
  constructor({ awsOptions, logger }) {
    const client = new Kinesis(awsOptions);
    const retryOpts = {
      retries: 100000,
      randomize: true,
      minTimeout: 1000,
      maxTimeout: 5 * 60 * 1000,
      onRetry: err => {
        const { code, message, requestId, statusCode } = err;
        logger.warn(
          `Trying to recover from AWS.Kinesis error…\n${[
            `\t- Message: ${message}`,
            `\t- Request ID: ${requestId}`,
            `\t- Code: ${code} (${statusCode})`
          ].join('\n')}`
        );
      }
    };
    Object.assign(internal(this), { client, retryOpts });
  }

  createStream(...args) {
    return internal(this)
      .client.createStream(...args)
      .promise()
      .catch(err => {
        const { code, message } = err;
        if (code !== 'ResourceInUseException') {
          const error = new Error(message);
          error.code = code;
          throw error;
        }
      });
  }

  addTagsToStream(...args) {
    return internal(this)
      .client.addTagsToStream(...args)
      .promise()
      .catch(err => {
        const { code, message } = err;
        const error = new Error(message);
        error.code = code;
        throw error;
      });
  }

  describeStream(...args) {
    const { client, retryOpts } = internal(this);
    return retry(
      bail =>
        client
          .describeStream(...args)
          .promise()
          .catch(err => {
            const { code } = err;
            if (code === 'ResourceNotFoundException' || shouldBailRetry(err)) bail(err);
            else throw err;
          }),
      retryOpts
    ).catch(err => {
      const { code, message } = err;
      const error = new Error(message);
      error.code = code;
      throw error;
    });
  }

  listShards(...args) {
    const { client, retryOpts } = internal(this);
    return retry(
      bail =>
        client
          .listShards(...args)
          .promise()
          .catch(err => {
            if (shouldBailRetry(err)) bail(err);
            else throw err;
          }),
      retryOpts
    ).catch(err => {
      const { code, message } = err;
      const error = new Error(message);
      error.code = code;
      throw error;
    });
  }

  listStreamConsumers(...args) {
    const { client, retryOpts } = internal(this);
    return retry(
      bail =>
        client
          .listStreamConsumers(...args)
          .promise()
          .catch(err => {
            if (shouldBailRetry(err)) bail(err);
            else throw err;
          }),
      retryOpts
    ).catch(err => {
      const { code, message } = err;
      const error = new Error(message);
      error.code = code;
      throw error;
    });
  }

  listTagsForStream(...args) {
    const { client, retryOpts } = internal(this);
    return retry(
      bail =>
        client
          .listTagsForStream(...args)
          .promise()
          .catch(err => {
            if (shouldBailRetry(err)) bail(err);
            else throw err;
          }),
      retryOpts
    ).catch(err => {
      const { code, message } = err;
      const error = new Error(message);
      error.code = code;
      throw error;
    });
  }

  startStreamEncryption(...args) {
    return internal(this)
      .client.startStreamEncryption(...args)
      .promise()
      .catch(err => {
        const { code, message } = err;
        if (code !== 'UnknownOperationException' && code !== 'ResourceInUseException') {
          const error = new Error(message);
          error.code = code;
          throw error;
        }
      });
  }

  waitFor(...args) {
    const { client, retryOpts } = internal(this);
    return retry(
      bail =>
        client
          .waitFor(...args)
          .promise()
          .catch(err => {
            if (shouldBailRetry(err)) bail(err);
            else throw err;
          }),
      retryOpts
    ).catch(err => {
      const { code, message } = err;
      const error = new Error(message);
      error.code = code;
      throw error;
    });
  }

  getShardIterator(...args) {
    const { client, retryOpts } = internal(this);
    return retry(
      bail =>
        client
          .getShardIterator(...args)
          .promise()
          .catch(err => {
            if (shouldBailRetry(err)) bail(err);
            else throw err;
          }),
      retryOpts
    ).catch(err => {
      const { code, message } = err;
      const error = new Error(message);
      error.code = code;
      throw error;
    });
  }

  getRecords(...args) {
    const { client, retryOpts } = internal(this);
    return retry(
      bail =>
        client
          .getRecords(...args)
          .promise()
          .catch(err => {
            if (shouldBailRetry(err)) bail(err);
            else throw err;
          }),
      retryOpts
    ).catch(err => {
      const { code, message } = err;
      const error = new Error(message);
      error.code = code;
      throw error;
    });
  }

  putRecord(...args) {
    const { client, retryOpts } = internal(this);
    return retry(
      bail =>
        client
          .putRecord(...args)
          .promise()
          .catch(err => {
            if (err.code !== 'ProvisionedThroughputExceededException') bail(err);
            else throw err;
          }),
      retryOpts
    ).catch(err => {
      const error = new Error(err.message);
      error.code = err.code;
      throw error;
    });
  }

<<<<<<< HEAD
  registerStreamConsumer(...args) {
    return internal(this)
      .client.registerStreamConsumer(...args)
      .promise()
      .catch(err => {
        const error = new Error(err.message);
        error.code = err.code;
        throw error;
      });
  }

  putRecords(...args) {
    return internal(this)
      .client.putRecords(...args)
      .promise()
      .catch(err => {
        const error = new Error(err.message);
        error.code = err.code;
        throw error;
      });
=======
  async putRecords(params) {
    const { client, retryOpts } = internal(this);
    const { Records, ...opts } = params;

    let records = Records;
    let results = [];
    let failedRecordCount = 0;

    return retry(
      bail =>
        client
          .putRecords({ ...opts, Records: records })
          .promise()
          .then(payload => {
            ({ FailedRecordCount: failedRecordCount, Records: results } = payload);
            if (failedRecordCount === 0) return;

            let code;
            let message;

            records = records.filter((record, i) => {
              const { ErrorCode, ErrorMessage } = results[i];
              if (ErrorCode && ErrorCode !== 'ProvisionedThroughputExceededException') {
                code = ErrorCode;
                message = ErrorMessage;
                return false;
              }
              if (ErrorCode && !code) code = code || ErrorCode;
              if (ErrorMessage && !message) message = ErrorMessage;
              return ErrorCode;
            });

            const errObj = { message, code, statusCode: null, requestId: null };
            throw errObj;
          })
          .catch(err => {
            if (err.code !== 'ProvisionedThroughputExceededException') bail(err);
            else throw err;
          }),
      retryOpts
    ).catch(err => {
      const error = new Error(err.message);
      error.code = err.code;
      throw error;
    });
>>>>>>> 6a701b74
  }
}

module.exports = KinesisClient;<|MERGE_RESOLUTION|>--- conflicted
+++ resolved
@@ -224,26 +224,6 @@
     });
   }
 
-  putRecord(...args) {
-    const { client, retryOpts } = internal(this);
-    return retry(
-      bail =>
-        client
-          .putRecord(...args)
-          .promise()
-          .catch(err => {
-            if (err.code !== 'ProvisionedThroughputExceededException') bail(err);
-            else throw err;
-          }),
-      retryOpts
-    ).catch(err => {
-      const error = new Error(err.message);
-      error.code = err.code;
-      throw error;
-    });
-  }
-
-<<<<<<< HEAD
   registerStreamConsumer(...args) {
     return internal(this)
       .client.registerStreamConsumer(...args)
@@ -255,16 +235,25 @@
       });
   }
 
-  putRecords(...args) {
-    return internal(this)
-      .client.putRecords(...args)
-      .promise()
-      .catch(err => {
-        const error = new Error(err.message);
-        error.code = err.code;
-        throw error;
-      });
-=======
+  putRecord(...args) {
+    const { client, retryOpts } = internal(this);
+    return retry(
+      bail =>
+        client
+          .putRecord(...args)
+          .promise()
+          .catch(err => {
+            if (err.code !== 'ProvisionedThroughputExceededException') bail(err);
+            else throw err;
+          }),
+      retryOpts
+    ).catch(err => {
+      const error = new Error(err.message);
+      error.code = err.code;
+      throw error;
+    });
+  }
+
   async putRecords(params) {
     const { client, retryOpts } = internal(this);
     const { Records, ...opts } = params;
@@ -310,7 +299,6 @@
       error.code = err.code;
       throw error;
     });
->>>>>>> 6a701b74
   }
 }
 
