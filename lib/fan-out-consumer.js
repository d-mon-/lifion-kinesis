'use strict';

const aws4 = require('aws4');
const got = require('got');
const { CredentialProviderChain } = require('aws-sdk');
const { Parser } = require('lifion-aws-event-stream');
const { Transform, Writable, pipeline } = require('stream');
const { promisify } = require('util');

const { RecordsDecoder } = require('./records');
const { getStreamShards } = require('./stream');
<<<<<<< HEAD
const { safeJsonParse, wait } = require('./utils');
const { reportException, reportSuccess } = require('./stats');
=======
>>>>>>> 09708ff6

const AWS_API_TARGET = 'Kinesis_20131202.SubscribeToShard';
const AWS_EVENT_STREAM = 'application/vnd.amazon.eventstream';
const AWS_JSON = 'application/x-amz-json-1.1';
const DEFAULT_KINESIS_ENDPOINT = 'https://kinesis.us-east-1.amazonaws.com';
const EXPIRATION_TIMEOUT_OFFSET = 1000;

const asyncPipeline = promisify(pipeline);
const privateData = new WeakMap();
const wait = promisify(setTimeout);

function internal(instance) {
  if (!privateData.has(instance)) privateData.set(instance, {});
  return privateData.get(instance);
}

class PreProcess extends Transform {
  constructor({ requestFlags }) {
    super({ objectMode: true });
    Object.assign(internal(this), { requestFlags });
  }

  _transform(chunk, encoding, callback) {
    const { requestFlags } = internal(this);
    if (!requestFlags.isEventStream) {
      const { __type, message } = JSON.parse(chunk.toString('utf8'));
      const err = new Error(message || 'Failed to subscribe to shard.');
      if (__type) err.code = __type;
      err.isRetryable = true;
      this.emit('error', err);
    } else {
      this.push(chunk);
    }
    callback();
  }
}

class PostProcess extends Writable {
  constructor({ markShardAsDepleted, pushToStream, setCheckpoint, shardId }) {
    super({ objectMode: true });
    Object.assign(internal(this), {
      markShardAsDepleted,
      pushToStream,
      setCheckpoint,
      shardId
    });
  }

  async _write(chunk, encoding, callback) {
    const { markShardAsDepleted, pushToStream, setCheckpoint, shardId } = internal(this);
    const { continuationSequenceNumber, records } = chunk;
    if (continuationSequenceNumber !== undefined) {
      await setCheckpoint(continuationSequenceNumber);
      if (records.length > 0) pushToStream(null, { ...chunk, shardId });
      callback();
    } else {
      markShardAsDepleted();
    }
  }
}

class FanOutConsumer {
  constructor(options) {
    const {
      awsOptions,
      checkpoint,
      client,
      compression,
      consumerArn,
      leaseExpiration,
      logger,
      pushToStream,
      shardId,
      stateStore,
      stopConsumer,
      streamName
    } = options;

    const { endpoint = DEFAULT_KINESIS_ENDPOINT, region } = awsOptions;
    const credentialsChain = new CredentialProviderChain();

    const signRequest = async requestOptions => {
      let { accessKeyId, secretAccessKey, sessionToken } = awsOptions;
      if (!accessKeyId && !secretAccessKey && !sessionToken) {
        ({ accessKeyId, secretAccessKey, sessionToken } = await credentialsChain.resolvePromise());
      }
      aws4.sign(requestOptions, { accessKeyId, secretAccessKey, sessionToken });
    };

    const httpClient = got.extend({
      baseUrl: endpoint,
      headers: { 'Content-Type': AWS_JSON },
      hooks: { beforeRequest: [signRequest] },
      region,
      throwHttpErrors: false
    });

    Object.assign(internal(this), {
      checkpoint,
      client,
      compression,
      consumerArn,
      expirationTimeoutId: null,
      httpClient,
      leaseExpiration,
      logger,
      pushToStream,
      request: null,
      retryPipeline: true,
      shardId,
      stateStore,
      stopConsumer,
      streamName
    });
  }

  async start() {
    const privateProps = internal(this);
    const {
      checkpoint,
      client,
      compression,
      consumerArn,
      httpClient,
      leaseExpiration,
      logger,
      pushToStream,
      shardId,
      stateStore,
      stopConsumer,
      streamName
    } = privateProps;

    logger.debug(`Starting an enhanded fan-out subscriber for shard "${shardId}"…`);

    this.updateLeaseExpiration(leaseExpiration);

    const { shardsPath, shardsPathNames } = await stateStore.getShardsData();

    let pipelineError;
    const requestFlags = {};
    let stream;

    const handleRequest = req => {
      privateProps.request = req;
    };

    const handleResponse = async res => {
      const { headers, statusCode } = res;
      if (headers['content-type'] !== AWS_EVENT_STREAM || statusCode !== 200) {
        logger.error(`Subscription unsuccessful: ${statusCode}`);
        requestFlags.isEventStream = false;
        reportException({ statusCode }, 'kinesis', streamName);
      } else {
        logger.debug('Subscription to shard is successful.');
        requestFlags.isEventStream = true;
        reportSuccess('kinesis', streamName);
      }
    };

    const markShardAsDepleted = async () => {
      const shards = await getStreamShards({ client, logger, streamName });
      logger.debug(`The parent shard "${shardId}" has been depleted.`);
      await stateStore.markShardAsDepleted(shards, shardId);
      stopConsumer(shardId);
    };

    const setCheckpoint = async sequenceNumber => {
      await stateStore.storeShardCheckpoint(shardId, sequenceNumber, shardsPath, shardsPathNames);
    };

    do {
      if (requestFlags.isEventStream === false) {
        logger.warn(`Waiting before retrying the pipeline…`);
        await wait(5000);
      }

      stream = httpClient.stream('/', {
        body: JSON.stringify({
          ConsumerARN: consumerArn,
          ShardId: shardId,
          StartingPosition: Object.assign(
            { Type: checkpoint ? 'AFTER_SEQUENCE_NUMBER' : 'LATEST' },
            checkpoint && { SequenceNumber: checkpoint }
          )
        }),
        headers: { 'X-Amz-Target': AWS_API_TARGET },
        service: 'kinesis'
      });

      stream.on('request', handleRequest);
      stream.on('response', handleResponse);

      try {
        await asyncPipeline([
          stream,
          new PreProcess({ requestFlags }),
          new Parser(),
          new RecordsDecoder({ compression }),
          new PostProcess({ markShardAsDepleted, pushToStream, setCheckpoint, shardId })
        ]);
      } catch (err) {
        const { code, isRetryable, message } = err;
        if (isRetryable) {
          logger.warn(`Pipeline closed with retryable error: [${code}] ${message}`);
        } else {
          pushToStream(err);
          logger.error(`Pipeline closed with error: [${code}] ${message}`);
        }
        pipelineError = err;
      }
    } while (privateProps.retryPipeline && (!pipelineError || pipelineError.isRetryable));

    if (privateProps.request) {
      privateProps.request.abort();
    }
  }

  stop() {
    const privateProps = internal(this);
    const { expirationTimeoutId, request } = privateProps;
    if (request) {
      request.abort();
      privateProps.request = null;
      privateProps.retryPipeline = false;
    }
    clearTimeout(expirationTimeoutId);
    privateProps.expirationTimeoutId = null;
  }

  updateLeaseExpiration(leaseExpiration) {
    const privateProps = internal(this);
    const { expirationTimeoutId, logger, shardId, stopConsumer } = privateProps;

    privateProps.leaseExpiration = leaseExpiration;

    clearTimeout(expirationTimeoutId);
    privateProps.expirationTimeoutId = null;

    const delay = new Date(leaseExpiration).getTime() - Date.now() - EXPIRATION_TIMEOUT_OFFSET;
    if (delay < 0) return;

    privateProps.expirationTimeoutId = setTimeout(() => {
      logger.debug(`The lease for "${shardId}" has expired.`);
      stopConsumer(shardId);
    }, delay);
  }
}

module.exports = FanOutConsumer;<|MERGE_RESOLUTION|>--- conflicted
+++ resolved
@@ -9,11 +9,7 @@
 
 const { RecordsDecoder } = require('./records');
 const { getStreamShards } = require('./stream');
-<<<<<<< HEAD
-const { safeJsonParse, wait } = require('./utils');
 const { reportException, reportSuccess } = require('./stats');
-=======
->>>>>>> 09708ff6
 
 const AWS_API_TARGET = 'Kinesis_20131202.SubscribeToShard';
 const AWS_EVENT_STREAM = 'application/vnd.amazon.eventstream';
